--- conflicted
+++ resolved
@@ -81,11 +81,6 @@
         # Close shared HTTP client
         await close_http_client()
         logger.info("HTTP client closed")
-<<<<<<< HEAD
-
-=======
-        
->>>>>>> f6960c12
     except Exception as e:
         logger.error(f"Error during shutdown: {e}")
 
