--- conflicted
+++ resolved
@@ -10,14 +10,8 @@
         self.opa_url = opa_url or os.getenv("OPA_URL", "http://localhost:8181")
         # Reuse shared pooled client for efficiency
         from app.services.http_client import get_http_client
-<<<<<<< HEAD
 
         self.client = get_http_client()
-
-=======
-        self.client = get_http_client()
-    
->>>>>>> f6960c12
     async def close(self):
         """Close the HTTP client."""
         await self.client.aclose()
